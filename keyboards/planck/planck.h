<<<<<<< HEAD
=======
/* Copyright 2018 Jack Humbert <jack.humb@gmail.com>
 *
 * This program is free software: you can redistribute it and/or modify
 * it under the terms of the GNU General Public License as published by
 * the Free Software Foundation, either version 2 of the License, or
 * (at your option) any later version.
 *
 * This program is distributed in the hope that it will be useful,
 * but WITHOUT ANY WARRANTY; without even the implied warranty of
 * MERCHANTABILITY or FITNESS FOR A PARTICULAR PURPOSE.  See the
 * GNU General Public License for more details.
 *
 * You should have received a copy of the GNU General Public License
 * along with this program.  If not, see <http://www.gnu.org/licenses/>.
 */

>>>>>>> 574b6734
#pragma once

#include "quantum.h"

#if defined(KEYBOARD_planck_ez)
#    include "ez.h"
#elif defined(KEYBOARD_planck_light)
#    include "light.h"
#elif defined(KEYBOARD_planck_thk)
#    include "thk.h"
#elif defined(KEYBOARD_planck_rev1)
#    include "rev1.h"
#elif defined(KEYBOARD_planck_rev2)
#    include "rev2.h"
#elif defined(KEYBOARD_planck_rev3)
#    include "rev3.h"
#elif defined(KEYBOARD_planck_rev4)
#    include "rev4.h"
#elif defined(KEYBOARD_planck_rev5)
#    include "rev5.h"
#elif defined(KEYBOARD_planck_rev6)
#    include "rev6.h"
<<<<<<< HEAD
#endif
=======
#elif defined(KEYBOARD_planck_rev6_drop)
#    include "rev6_drop.h"
#endif  // Planck revisions
>>>>>>> 574b6734
<|MERGE_RESOLUTION|>--- conflicted
+++ resolved
@@ -1,5 +1,3 @@
-<<<<<<< HEAD
-=======
 /* Copyright 2018 Jack Humbert <jack.humb@gmail.com>
  *
  * This program is free software: you can redistribute it and/or modify
@@ -16,7 +14,6 @@
  * along with this program.  If not, see <http://www.gnu.org/licenses/>.
  */
 
->>>>>>> 574b6734
 #pragma once
 
 #include "quantum.h"
@@ -39,10 +36,6 @@
 #    include "rev5.h"
 #elif defined(KEYBOARD_planck_rev6)
 #    include "rev6.h"
-<<<<<<< HEAD
-#endif
-=======
 #elif defined(KEYBOARD_planck_rev6_drop)
 #    include "rev6_drop.h"
-#endif  // Planck revisions
->>>>>>> 574b6734
+#endif  // Planck revisions