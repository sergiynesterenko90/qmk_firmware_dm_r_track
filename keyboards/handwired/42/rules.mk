# MCU name
MCU = atmega32u4

# Processor frequency
F_CPU = 8000000

# Bootloader selection
BOOTLOADER = caterina

# Build Options
#   change yes to no to disable
#
BOOTMAGIC_ENABLE = no       # Enable Bootmagic Lite
MOUSEKEY_ENABLE = yes       # Mouse keys
EXTRAKEY_ENABLE = yes       # Audio control and System control
CONSOLE_ENABLE = no         # Console for debug
COMMAND_ENABLE = no         # Commands for debug and configuration
# Do not enable SLEEP_LED_ENABLE. it uses the same timer as BACKLIGHT_ENABLE
SLEEP_LED_ENABLE = no       # Breathing sleep LED during USB suspend
# if this doesn't work, see here: https://github.com/tmk/tmk_keyboard/wiki/FAQ#nkro-doesnt-work
NKRO_ENABLE = yes           # USB Nkey Rollover
BACKLIGHT_ENABLE = no       # Enable keyboard backlight functionality
RGBLIGHT_ENABLE = no        # Enable keyboard RGB underglow
AUDIO_ENABLE = no           # Audio output

<<<<<<< HEAD
UNICODE_ENABLE = no         # Unicode
UNICODEMAP_ENABLE = no      # ^^
UCIS_ENABLE = no            # ^^
BLUETOOTH_ENABLE = yes
BLUETOOTH_DRIVER = AdafruitBLE
=======
BLUETOOTH = AdafruitBLE
>>>>>>> 36bc3c86
<|MERGE_RESOLUTION|>--- conflicted
+++ resolved
@@ -23,12 +23,5 @@
 RGBLIGHT_ENABLE = no        # Enable keyboard RGB underglow
 AUDIO_ENABLE = no           # Audio output
 
-<<<<<<< HEAD
-UNICODE_ENABLE = no         # Unicode
-UNICODEMAP_ENABLE = no      # ^^
-UCIS_ENABLE = no            # ^^
 BLUETOOTH_ENABLE = yes
-BLUETOOTH_DRIVER = AdafruitBLE
-=======
-BLUETOOTH = AdafruitBLE
->>>>>>> 36bc3c86
+BLUETOOTH_DRIVER = AdafruitBLE