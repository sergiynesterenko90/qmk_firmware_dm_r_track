/* Copyright 2016-2018 Erez Zukerman, Jack Humbert, Yiancar
 *
 * This program is free software: you can redistribute it and/or modify
 * it under the terms of the GNU General Public License as published by
 * the Free Software Foundation, either version 2 of the License, or
 * (at your option) any later version.
 *
 * This program is distributed in the hope that it will be useful,
 * but WITHOUT ANY WARRANTY; without even the implied warranty of
 * MERCHANTABILITY or FITNESS FOR A PARTICULAR PURPOSE.  See the
 * GNU General Public License for more details.
 *
 * You should have received a copy of the GNU General Public License
 * along with this program.  If not, see <http://www.gnu.org/licenses/>.
 */
#pragma once

#if defined(__AVR__)
    #include <avr/pgmspace.h>
    #include <avr/io.h>
    #include <avr/interrupt.h>
#endif
#if defined(PROTOCOL_CHIBIOS)
    #include "hal.h"
#endif

#include "wait.h"
#include "matrix.h"
#include "keymap.h"

#ifdef BACKLIGHT_ENABLE
    #ifdef LED_MATRIX_ENABLE
        #include "ledmatrix.h"
    #else
        #include "backlight.h"
    #endif
#endif

#if defined(RGBLIGHT_ENABLE)
    #include "rgblight.h"
#elif defined(RGB_MATRIX_ENABLE)
    // Dummy define RGBLIGHT_MODE_xxxx
    #define RGBLIGHT_H_DUMMY_DEFINE
    #include "rgblight.h"
#endif

#ifdef RGB_MATRIX_ENABLE
    #include "rgb_matrix.h"
#endif

#include "action_layer.h"
#include "eeconfig.h"
#include "bootloader.h"
#include "timer.h"
#include "config_common.h"
#include "led.h"
#include "action_util.h"
#include "print.h"
#include "send_string_keycodes.h"
#include "suspend.h"
#include <stddef.h>
#include <stdlib.h>

extern layer_state_t default_layer_state;

#ifndef NO_ACTION_LAYER
    extern layer_state_t layer_state;
#endif

#if defined(MIDI_ENABLE) && defined(MIDI_ADVANCED)
    #include "process_midi.h"
#endif

#ifdef AUDIO_ENABLE
    #include "audio.h"
    #include "process_audio.h"
    #ifdef AUDIO_CLICKY
        #include "process_clicky.h"
    #endif
#endif

#ifdef STENO_ENABLE
    #include "process_steno.h"
#endif

#if defined(AUDIO_ENABLE) || (defined(MIDI_ENABLE) && defined(MIDI_BASIC))
    #include "process_music.h"
#endif

#ifdef LEADER_ENABLE
    #include "process_leader.h"
#endif

#ifdef UNICODE_ENABLE
    #include "process_unicode.h"
#endif

#ifdef UCIS_ENABLE
    #include "process_ucis.h"
#endif

#ifdef UNICODEMAP_ENABLE
    #include "process_unicodemap.h"
#endif

#ifdef TAP_DANCE_ENABLE
    #include "process_tap_dance.h"
#endif

#ifdef PRINTING_ENABLE
    #include "process_printer.h"
#endif

#ifdef AUTO_SHIFT_ENABLE
    #include "process_auto_shift.h"
#endif

#ifdef COMBO_ENABLE
    #include "process_combo.h"
#endif

#ifdef KEY_LOCK_ENABLE
    #include "process_key_lock.h"
#endif

#ifdef TERMINAL_ENABLE
    #include "process_terminal.h"
#else
    #include "process_terminal_nop.h"
#endif

#ifdef SPACE_CADET_ENABLE
    #include "process_space_cadet.h"
#endif

#ifdef HD44780_ENABLE
    #include "hd44780.h"
#endif

<<<<<<< HEAD
//Function substitutions to ease GPIO manipulation
#ifdef __AVR__
    #define PIN_ADDRESS(p, offset) _SFR_IO8(ADDRESS_BASE + (p >> PORT_SHIFTER) + offset)

    #define pin_t uint8_t
    #define setPinInput(pin) PIN_ADDRESS(pin, 1) &= ~ _BV(pin & 0xF)
    #define setPinInputHigh(pin) ({\
            PIN_ADDRESS(pin, 1) &= ~ _BV(pin & 0xF);\
            PIN_ADDRESS(pin, 2) |=   _BV(pin & 0xF);\
            })
    #define setPinInputLow(pin) _Static_assert(0, "AVR Processors cannot impliment an input as pull low")
    #define setPinOutput(pin) PIN_ADDRESS(pin, 1) |= _BV(pin & 0xF)

    #define writePinHigh(pin) PIN_ADDRESS(pin, 2) |=  _BV(pin & 0xF)
    #define writePinLow(pin) PIN_ADDRESS(pin, 2) &= ~_BV(pin & 0xF)
    static inline void writePin(pin_t pin, uint8_t level){
        if (level){
            PIN_ADDRESS(pin, 2) |=  _BV(pin & 0xF);
        } else {
            PIN_ADDRESS(pin, 2) &= ~_BV(pin & 0xF);
        }
    }

    #define readPin(pin) ((PIN_ADDRESS(pin, 0) & _BV(pin & 0xF)) != 0)
=======
#ifdef HAPTIC_ENABLE
    #include "haptic.h"
#endif

#ifdef OLED_DRIVER_ENABLE
    #include "oled_driver.h"
#endif

// Function substitutions to ease GPIO manipulation
#if defined(__AVR__)
    typedef uint8_t pin_t;

    #define PIN_ADDRESS(p, offset)  (_SFR_IO8(ADDRESS_BASE + ((p) >> PORT_SHIFTER) + (offset)))
    #define setPinInput(pin)        (PIN_ADDRESS(pin, 1) &= ~_BV((pin) & 0xF))
    #define setPinInputHigh(pin)    (PIN_ADDRESS(pin, 1) &= ~_BV((pin) & 0xF), \
                                     PIN_ADDRESS(pin, 2) |=  _BV((pin) & 0xF))
    #define setPinInputLow(pin)     _Static_assert(0, "AVR processors cannot implement an input as pull low")
    #define setPinOutput(pin)       (PIN_ADDRESS(pin, 1) |=  _BV((pin) & 0xF))

    #define writePinHigh(pin)       (PIN_ADDRESS(pin, 2) |=  _BV((pin) & 0xF))
    #define writePinLow(pin)        (PIN_ADDRESS(pin, 2) &= ~_BV((pin) & 0xF))
    #define writePin(pin, level)    ((level) ? writePinHigh(pin) : writePinLow(pin))

    #define readPin(pin)            ((bool)(PIN_ADDRESS(pin, 0) & _BV((pin) & 0xF)))
>>>>>>> 9177c6fe
#elif defined(PROTOCOL_CHIBIOS)
    typedef ioline_t pin_t;

    #define setPinInput(pin)        palSetLineMode(pin, PAL_MODE_INPUT)
    #define setPinInputHigh(pin)    palSetLineMode(pin, PAL_MODE_INPUT_PULLUP)
    #define setPinInputLow(pin)     palSetLineMode(pin, PAL_MODE_INPUT_PULLDOWN)
    #define setPinOutput(pin)       palSetLineMode(pin, PAL_MODE_OUTPUT_PUSHPULL)

    #define writePinHigh(pin)       palSetLine(pin)
    #define writePinLow(pin)        palClearLine(pin)
    #define writePin(pin, level)    ((level) ? writePinHigh(pin) : writePinLow(pin))

    #define readPin(pin)            palReadLine(pin)
#endif

// Send string macros
#define STRINGIZE(z) #z
#define ADD_SLASH_X(y) STRINGIZE(\x ## y)
#define SYMBOL_STR(x) ADD_SLASH_X(x)

#define SS_TAP_CODE 1
#define SS_DOWN_CODE 2
#define SS_UP_CODE 3

#define SS_TAP(keycode) "\1" SYMBOL_STR(keycode)
#define SS_DOWN(keycode) "\2" SYMBOL_STR(keycode)
#define SS_UP(keycode) "\3" SYMBOL_STR(keycode)

// `string` arguments must not be parenthesized
#define SS_LCTRL(string) SS_DOWN(X_LCTRL) string SS_UP(X_LCTRL)
#define SS_LGUI(string) SS_DOWN(X_LGUI) string SS_UP(X_LGUI)
#define SS_LCMD(string) SS_LGUI(string)
#define SS_LWIN(string) SS_LGUI(string)
#define SS_LALT(string) SS_DOWN(X_LALT) string SS_UP(X_LALT)
#define SS_LSFT(string) SS_DOWN(X_LSHIFT) string SS_UP(X_LSHIFT)
#define SS_RALT(string) SS_DOWN(X_RALT) string SS_UP(X_RALT)
#define SS_ALGR(string) SS_RALT(string)

#define SEND_STRING(string) send_string_P(PSTR(string))

extern const bool ascii_to_shift_lut[128];
extern const bool ascii_to_altgr_lut[128];
extern const uint8_t ascii_to_keycode_lut[128];

void send_string(const char *str);
void send_string_with_delay(const char *str, uint8_t interval);
void send_string_P(const char *str);
void send_string_with_delay_P(const char *str, uint8_t interval);
void send_char(char ascii_code);

// For tri-layer
void update_tri_layer(uint8_t layer1, uint8_t layer2, uint8_t layer3);
uint32_t update_tri_layer_state(uint32_t state, uint8_t layer1, uint8_t layer2, uint8_t layer3);

void set_single_persistent_default_layer(uint8_t default_layer);

void tap_random_base64(void);

#define IS_LAYER_ON(layer)  (layer_state & (1UL << (layer)))
#define IS_LAYER_OFF(layer) (~layer_state & (1UL << (layer)))

void matrix_init_kb(void);
void matrix_scan_kb(void);
void matrix_init_user(void);
void matrix_scan_user(void);
uint16_t get_record_keycode(keyrecord_t *record);
uint16_t get_event_keycode(keyevent_t event);
bool process_action_kb(keyrecord_t *record);
bool process_record_kb(uint16_t keycode, keyrecord_t *record);
bool process_record_user(uint16_t keycode, keyrecord_t *record);

#ifndef BOOTMAGIC_LITE_COLUMN
    #define BOOTMAGIC_LITE_COLUMN 0
#endif
#ifndef BOOTMAGIC_LITE_ROW
    #define BOOTMAGIC_LITE_ROW 0
#endif

void bootmagic_lite(void);

void reset_keyboard(void);

void startup_user(void);
void shutdown_user(void);

void register_code16(uint16_t code);
void unregister_code16(uint16_t code);
void tap_code16(uint16_t code);

#ifdef BACKLIGHT_ENABLE
void backlight_init_ports(void);
void backlight_task(void);
void backlight_task_internal(void);
void backlight_on(uint8_t backlight_pin);
void backlight_off(uint8_t backlight_pin);

    #ifdef BACKLIGHT_BREATHING
void breathing_task(void);
void breathing_enable(void);
void breathing_pulse(void);
void breathing_disable(void);
void breathing_self_disable(void);
void breathing_toggle(void);
bool is_breathing(void);

void breathing_intensity_default(void);
void breathing_period_default(void);
void breathing_period_set(uint8_t value);
void breathing_period_inc(void);
void breathing_period_dec(void);
    #endif
#endif

void send_dword(uint32_t number);
void send_word(uint16_t number);
void send_byte(uint8_t number);
void send_nibble(uint8_t number);
uint16_t hex_to_keycode(uint8_t hex);

void led_set_user(uint8_t usb_led);
void led_set_kb(uint8_t usb_led);

void api_send_unicode(uint32_t unicode);<|MERGE_RESOLUTION|>--- conflicted
+++ resolved
@@ -137,32 +137,7 @@
     #include "hd44780.h"
 #endif
 
-<<<<<<< HEAD
-//Function substitutions to ease GPIO manipulation
-#ifdef __AVR__
-    #define PIN_ADDRESS(p, offset) _SFR_IO8(ADDRESS_BASE + (p >> PORT_SHIFTER) + offset)
-
-    #define pin_t uint8_t
-    #define setPinInput(pin) PIN_ADDRESS(pin, 1) &= ~ _BV(pin & 0xF)
-    #define setPinInputHigh(pin) ({\
-            PIN_ADDRESS(pin, 1) &= ~ _BV(pin & 0xF);\
-            PIN_ADDRESS(pin, 2) |=   _BV(pin & 0xF);\
-            })
-    #define setPinInputLow(pin) _Static_assert(0, "AVR Processors cannot impliment an input as pull low")
-    #define setPinOutput(pin) PIN_ADDRESS(pin, 1) |= _BV(pin & 0xF)
-
-    #define writePinHigh(pin) PIN_ADDRESS(pin, 2) |=  _BV(pin & 0xF)
-    #define writePinLow(pin) PIN_ADDRESS(pin, 2) &= ~_BV(pin & 0xF)
-    static inline void writePin(pin_t pin, uint8_t level){
-        if (level){
-            PIN_ADDRESS(pin, 2) |=  _BV(pin & 0xF);
-        } else {
-            PIN_ADDRESS(pin, 2) &= ~_BV(pin & 0xF);
-        }
-    }
-
-    #define readPin(pin) ((PIN_ADDRESS(pin, 0) & _BV(pin & 0xF)) != 0)
-=======
+
 #ifdef HAPTIC_ENABLE
     #include "haptic.h"
 #endif
@@ -187,7 +162,6 @@
     #define writePin(pin, level)    ((level) ? writePinHigh(pin) : writePinLow(pin))
 
     #define readPin(pin)            ((bool)(PIN_ADDRESS(pin, 0) & _BV((pin) & 0xF)))
->>>>>>> 9177c6fe
 #elif defined(PROTOCOL_CHIBIOS)
     typedef ioline_t pin_t;
 
